--- conflicted
+++ resolved
@@ -218,13 +218,11 @@
 (defvar pomidor--current-history-session nil
   "Hold the current visible pomidor history snapshot.")
 
-<<<<<<< HEAD
 (defvar pomidor--count-short-breaks 0
   "Pomidor integer of how many short breaks we have before a long break.")
-=======
+
 (defvar pomidor--system-on-hold-p nil
   "Pomidor control of hold in system.")
->>>>>>> f93b09ee
 
 ;;; Private
 
